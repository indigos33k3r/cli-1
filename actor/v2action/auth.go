--- conflicted
+++ resolved
@@ -11,15 +11,9 @@
 //
 // It unsets the currently targeted org and space whether authentication
 // succeeds or not.
-<<<<<<< HEAD
-func (actor Actor) Authenticate(config Config, ID string, secret string, grantType constant.GrantType) error {
-	config.UnsetOrganizationInformation()
-	config.UnsetSpaceInformation()
-=======
-func (actor Actor) Authenticate(username string, password string) error {
+func (actor Actor) Authenticate(ID string, secret string, grantType constant.GrantType) error {
 	actor.Config.UnsetOrganizationInformation()
 	actor.Config.UnsetSpaceInformation()
->>>>>>> 88b9c31d
 
 	accessToken, refreshToken, err := actor.UAAClient.Authenticate(ID, secret, grantType)
 	if err != nil {
