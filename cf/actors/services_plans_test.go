--- conflicted
+++ resolved
@@ -15,7 +15,8 @@
 
 var _ = Describe("Service Plans", func() {
 	var (
-		actor                     actors.ServicePlanActor
+		actor actors.ServicePlanActor
+
 		servicePlanRepo           *fakes.FakeServicePlanRepo
 		servicePlanVisibilityRepo *fakes.FakeServicePlanVisibilityRepository
 		orgRepo                   *fakes.FakeOrgRepository
@@ -259,23 +260,13 @@
 
 	Describe(".UpdateOrgForService", func() {
 		BeforeEach(func() {
-			serviceRepo.FindServiceOfferingByLabelServiceOffering = mixedService
-
-			servicePlanVisibilityRepo.ListReturns(
-				[]models.ServicePlanVisibilityFields{limitedServicePlanVisibilityFields}, nil)
-
-			servicePlanRepo.SearchReturns = map[string][]models.ServicePlanFields{
-				"my-mixed-service-guid": {
-					publicServicePlan,
-					privateServicePlan,
-					limitedServicePlan,
-				},
-			}
+			serviceBuilder.GetServiceByNameReturns(mixedService, nil)
+
 			orgRepo.FindByNameOrganization = org1
 		})
 
 		It("Returns an error if the service cannot be found", func() {
-			serviceRepo.FindServiceOfferingByLabelApiResponse = errors.New("service was not found")
+			serviceBuilder.GetServiceByNameReturns(models.ServiceOffering{}, errors.New("service was not found"))
 
 			_, err := actor.UpdateOrgForService("not-a-service", "org-1", true)
 			Expect(err.Error()).To(Equal("service was not found"))
@@ -294,13 +285,7 @@
 			})
 
 			It("Returns true if all the plans were public", func() {
-				serviceRepo.FindServiceOfferingByLabelServiceOffering = publicService
-				servicePlanRepo.SearchReturns = map[string][]models.ServicePlanFields{
-					"my-public-service-guid": {
-						publicServicePlan,
-						publicServicePlan,
-					},
-				}
+				serviceBuilder.GetServiceByNameReturns(publicService, nil)
 
 				servicesOriginallyPublic, err := actor.UpdateOrgForService("my-public-service", "org-1", true)
 				Expect(err).NotTo(HaveOccurred())
@@ -308,21 +293,14 @@
 			})
 
 			It("Returns false if any of the plans were not public", func() {
-				serviceRepo.FindServiceOfferingByLabelServiceOffering = mixedService
+				serviceBuilder.GetServiceByNameReturns(mixedService, nil)
 				servicesOriginallyPublic, err := actor.UpdateOrgForService("my-mixed-service", "org-1", true)
 				Expect(err).NotTo(HaveOccurred())
 				Expect(servicesOriginallyPublic).To(BeFalse())
 			})
 
 			It("Does not try to update service plans if they are all already public or the org already has access", func() {
-				serviceRepo.FindServiceOfferingByLabelServiceOffering = publicAndLimitedService
-				servicePlanRepo.SearchReturns = map[string][]models.ServicePlanFields{
-					"my-public-and-limited-service-guid": {
-						publicServicePlan,
-						publicServicePlan,
-						limitedServicePlan,
-					},
-				}
+				serviceBuilder.GetServiceByNameReturns(publicAndLimitedService, nil)
 
 				allPlansWereSet, err := actor.UpdateOrgForService("my-public-and-limited-service", "org-1", true)
 				Expect(err).ToNot(HaveOccurred())
@@ -333,16 +311,6 @@
 	})
 
 	Describe(".UpdateSinglePlanForService", func() {
-		BeforeEach(func() {
-
-			servicePlanRepo.SearchReturns = map[string][]models.ServicePlanFields{
-				"my-mixed-service-guid": {
-					publicServicePlan,
-					privateServicePlan,
-				},
-			}
-		})
-
 		It("Returns an error if the service cannot be found", func() {
 			serviceBuilder.GetServiceByNameReturns(models.ServiceOffering{}, errors.New("service was not found"))
 			_, err := actor.UpdateSinglePlanForService("not-a-service", "public-service-plan", true)
@@ -556,9 +524,7 @@
 
 			Context("for a limited plan", func() {
 				BeforeEach(func() {
-					servicePlanVisibilityRepo.ListReturns(
-						[]models.ServicePlanVisibilityFields{limitedServicePlanVisibilityFields}, nil)
-
+					serviceBuilder.GetServiceByNameReturns(mixedService, nil)
 				})
 				It("returns Limited", func() {
 					originalAccessValue, err := actor.UpdatePlanAndOrgForService("my-mixed-service", "limited-service-plan", "org-1", true)
@@ -598,19 +564,6 @@
 					Expect(originalAccessValue).To(Equal(actors.None))
 				})
 
-<<<<<<< HEAD
-=======
-				It("returns an error if the service plan visibility already exists", func() {
-					servicePlanVisibilityRepo.ListReturns([]models.ServicePlanVisibilityFields{limitedServicePlanVisibilityFields}, nil)
-					servicePlanVisibilityRepo.CreateReturns(errors.New("Plan for org already exists"))
-					serviceBuilder.GetServiceByNameReturns(mixedService, nil)
-
-					_, err := actor.UpdatePlanAndOrgForService("my-mixed-service", "limited-service-plan", "org-1", true)
-
-					Expect(err.Error()).To(Equal("Plan for org already exists"))
-				})
-
->>>>>>> 23e09838
 				It("creates a service plan visibility", func() {
 					serviceBuilder.GetServiceByNameReturns(mixedService, nil)
 					originalAccessValue, err := actor.UpdatePlanAndOrgForService("my-mixed-service", "private-service-plan", "org-1", true)
