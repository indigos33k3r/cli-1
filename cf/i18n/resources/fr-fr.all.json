--- conflicted
+++ resolved
@@ -52,21 +52,8 @@
     "translation": "\nASTUCE : utilisez 'cf login -a API --skip-ssl-validation' ou 'cf api API --skip-ssl-validation' pour éliminer cette erreur "
   },
   {
-<<<<<<< HEAD
-    "id": "   CF_NAME copy-source SOURCE-APP TARGET-APP [-o TARGET-ORG] [-s TARGET-SPACE] [--no-restart]\n",
-    "translation": "   CF_NAME copy-source APP_SOURCE APP_CIBLE [-o ORG_CIBLE] [-s ESPACE_CIBLE] [--no-restart]\n"
-=======
-    "id": "   CF_NAME auth name@example.com \"\\\"password\\\"\" (escape quotes if used in password)",
-    "translation": "   CF_NAME auth nom@exemple.com \"\\\"motdepasse\\\"\" (mettez les apostrophes en échappement si des apostrophes sont utilisées dans le mot de passe) "
-  },
-  {
-    "id": "   CF_NAME auth name@example.com \"my password\" (use quotes for passwords with a space)\n",
-    "translation": "   CF_NAME auth nom@exemple.com \"mon mot de passe\" (placez les mots de passe contenant un ou des espaces entre guillemets)\n"
-  },
-  {
     "id": "   CF_NAME copy-source SOURCE-APP TARGET-APP [-s TARGET-SPACE [-o TARGET-ORG]] [--no-restart]\n",
     "translation": "   CF_NAME copy-source APP_SOURCE APP_CIBLE [-s ESPACE_CIBLE [-o ORG_CIBLE]] [--no-restart]\n"
->>>>>>> 895c1249
   },
   {
     "id": "   CF_NAME push APP_NAME [-b BUILDPACK_NAME] [-c COMMAND] [-d DOMAIN] [-f MANIFEST_PATH] [--docker-image DOCKER_IMAGE]\n",
