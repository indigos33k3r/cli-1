[
   {
      "id": "   CF_NAME auth name@example.com \"\\\"password\\\"\" (escape quotes if used in password)",
      "translation": "   CF_NAME auth name@example.com \"\\\"密码\\\"\" (密码中若有引号，需采用转义引号)"
   },
   {
      "id": "   CF_NAME auth name@example.com \"my password\" (use quotes for passwords with a space)\n",
      "translation": "   CF_NAME auth name@example.com \"my password\" (密码中若有空格，需要转义空格)\n"
   },
   {
      "id": "   CF_NAME login (omit username and password to login interactively -- CF_NAME will prompt for both)\n",
      "translation": "   CF_NAME login (不指定用户名和密码参数，CF_NAME将进一步提示你输入用户名和密码)\n"
   },
   {
      "id": "   CF_NAME login --sso (CF_NAME will provide a url to obtain a one-time password to login)",
      "translation": "   CF_NAME login --sso (CF_NAME 将提供一个可以获得一次性密码的链接)\n"
   },
   {
      "id": "   CF_NAME login -u name@example.com -p \"\\\"password\\\"\" (escape quotes if used in password)",
      "translation": "   CF_NAME login -u name@example.com -p \"\\\"password\\\"\" (密码中若有引号，需采用转义引号)\n"
   },
   {
      "id": "   CF_NAME login -u name@example.com -p \"my password\" (use quotes for passwords with a space)\n",
      "translation": "   CF_NAME login -u name@example.com -p \"my password\" (密码中若有空格，需要转义空格)\n"
   },
   {
      "id": "   CF_NAME login -u name@example.com -p pa55woRD (specify username and password as arguments)\n",
      "translation": "   CF_NAME login -u name@example.com -p pa55woRD (指定用户名和密码作为参数)\n"
   },
   {
<<<<<<< HEAD
=======
      "id": " target",
      "translation": " 选择/指向"
   },
   {
>>>>>>> f8bce1c5
      "id": "API endpoint",
      "translation": "API 终端"
   },
   {
      "id": "API endpoint (e.g. https://api.example.com)",
      "translation": "API 终端 (e.g. https://api.example.com)"
   },
   {
      "id": "API endpoint: {{.ApiEndpoint}}",
      "translation": "API 终端: {{.ApiEndpoint}}"
   },
   {
      "id": "API endpoint: {{.ApiEndpoint}} (API version: {{.ApiVersion}})",
      "translation": "API 终端: {{.ApiEndpoint}} (API 版本: {{.ApiVersion}})"
   },
   {
      "id": "API endpoint: {{.Endpoint}}",
      "translation": "API 终端: {{.Endpoint}}"
   },
   {
      "id": "An org must be targeted before targeting a space",
      "translation": "在选择空间之前必须选择一个组织"
   },
   {
      "id": "Authenticate user non-interactively",
      "translation": "非交互式用户身份验证"
   },
   {
      "id": "Authenticating...",
      "translation": "正在验证，请等待..."
   },
   {
      "id": "CF_NAME api [URL]",
      "translation": "CF_NAME api [URL]"
   },
   {
      "id": "CF_NAME auth USERNAME PASSWORD\n\n",
      "translation": "CF_NAME auth 用户名 密码\n\n"
   },
   {
      "id": "CF_NAME config [--async-timeout TIMEOUT_IN_MINUTES] [--trace true | false | path/to/file] [--color true | false]",
      "translation": "CF_NAME config [--async-timeout 超时_以分钟为单位] [--trace true | false | 文件访问路径] [--color true | false]"
   },
   {
      "id": "CF_NAME curl PATH [-iv] [-X METHOD] [-H HEADER] [-d DATA] [--output FILE]",
      "translation": "CF_NAME curl PATH [-iv] [-X METHOD] [-H HEADER] [-d DATA] [--output FILE]"
   },
   {
      "id": "CF_NAME login [-a API_URL] [-u USERNAME] [-p PASSWORD] [-o ORG] [-s SPACE]\n\n",
      "translation": "CF_NAME login [-a API_URL] [-u 用户名] [-p 密码] [-o 组织] [-s 空间]\n\n"
   },
   {
      "id": "CF_NAME logout",
      "translation": "CF_NAME logout"
   },
   {
      "id": "CF_NAME passwd",
      "translation": "CF_NAME passwd"
   },
   {
      "id": "CF_NAME stacks",
      "translation": "CF_NAME stacks"
   },
   {
      "id": "CF_NAME target [-o ORG] [-s SPACE]",
      "translation": "CF_NAME target [-o 组织] [-s 空间]"
   },
   {
      "id": "Change user password",
      "translation": "更改用户密码"
   },
   {
      "id": "Changing password...",
      "translation": "正在更改密码..."
   },
   {
      "id": "Could not target org.\n{{.ApiErr}}",
      "translation": "无法选择组织.\n{{.ApiErr}}"
   },
   {
      "id": "Current Password",
      "translation": "当前密码"
   },
   {
      "id": "Current password did not match",
      "translation": "密码不匹配"
   },
   {
      "id": "Custom headers to include in the request, flag can be specified multiple times",
      "translation": "在请求中自定义HTTP报头， 可以多次使用"
   },
   {
      "id": "EXAMPLE:\n",
      "translation": "例子:\n"
   },
   {
      "id": "Enable CF_TRACE output for all requests and responses",
      "translation": "启动CF_TRACE输出所有请求和响应"
   },
   {
      "id": "Enable or disable color",
      "translation": "启用或禁用彩打输出"
   },
   {
      "id": "Error creating request:\n{{.Err}}",
      "translation": "创建请求错误:\n{{.Err}}"
   },
   {
      "id": "Error finding available orgs\n{{.ApiErr}}",
      "translation": "无法找到可用的组织\n{{.ApiErr}}"
   },
   {
      "id": "Error finding available spaces\n{{.Err}}",
      "translation": "无法找到可用的空间\n{{.Err}}"
   },
   {
      "id": "Error finding org {{.OrgName}}\n{{.Err}}",
      "translation": "无法找到组织 {{.OrgName}}\n{{.Err}}"
   },
   {
      "id": "Error finding space {{.SpaceName}}\n{{.Err}}",
      "translation": "无法找到空间 {{.SpaceName}}\n{{.Err}}"
   },
   {
      "id": "Executes a raw request, content-type set to application/json by default",
      "translation": "执行原始请求，content-type默认设置为application / json"
   },
   {
      "id": "Getting stacks in org {{.OrganizationName}} / space {{.SpaceName}} as {{.Username}}...",
      "translation": "用户{{.Username}}请求分配组织{.OrganizationName}}/空间{{.SpaceName}}中的stacks..."
   },
   {
      "id": "HTTP data to include in the request body",
      "translation": "包含到请求语句中的HTTP数据"
   },
   {
      "id": "HTTP method (GET,POST,PUT,DELETE,etc)",
      "translation": "HTTP method (GET,POST,PUT,DELETE,etc)"
   },
   {
      "id": "Include response headers in the output",
      "translation": "输出包含HTTP响应头"
   },
   {
      "id": "Incorrect number of arguments",
      "translation": "参数个数错误"
   },
   {
      "id": "Invalid SSL Cert for {{.URL}}\n{{.TipMessage}}",
      "translation": "访问{{.URL}}的无效SSL证书\n{{.TipMessage}}"
   },
   {
      "id": "List all stacks (a stack is a pre-built file system, including an operating system, that can run apps)",
      "translation": "列出所有stacks (stack是预先建立好的文件系统， 包含可以运行应用程序的操作系统)"
   },
   {
      "id": "Log user in",
      "translation": "用户登录"
   },
   {
      "id": "Log user out",
      "translation": "用户退出"
   },
   {
      "id": "Logging out...",
      "translation": "正在退出..."
   },
   {
      "id": "New Password",
      "translation": "新的密码"
   },
   {
      "id": "No api endpoint set. Use '{{.Name}}' to set an endpoint",
      "translation": "No api endpoint set. Use '{{.Name}}' to set an endpoint"
   },
   {
      "id": "Org",
      "translation": "组织"
   },
   {
      "id": "Password",
      "translation": "密码"
   },
   {
      "id": "Password verification does not match",
      "translation": "密码验证不匹配"
   },
   {
      "id": "Please don't",
      "translation": "请不要"
   },
   {
      "id": "Please log in again",
      "translation": "请重新登录"
   },
   {
      "id": "Select a space (or press enter to skip):",
      "translation": "选择一个空间（或按回车继续）:"
   },
   {
      "id": "Select an org (or press enter to skip):",
      "translation": "选择一个组织（或按回车继续）:"
   },
   {
      "id": "Set or view target api url",
      "translation": "设置或查看指定的API网络地址"
   },
   {
      "id": "Set or view the targeted org or space",
      "translation": "设置或查看指定的组织或空间"
   },
   {
      "id": "Setting api endpoint to {{.Endpoint}}...",
      "translation": "将API终端设置为 {{.Endpoint}}..."
   },
   {
      "id": "Space",
      "translation": "空间"
   },
   {
      "id": "TIP: Use '{{.ApiCommand}}' to continue with an insecure API endpoint",
      "translation": "小贴士: 使用'{{.ApiCommand}}'继续非安全的API终端访问"
   },
   {
      "id": "Targeted org {{.OrgName}}\n",
      "translation": "已选择组织 {{.OrgName}}\n"
   },
   {
      "id": "Targeted space {{.SpaceName}}\n",
      "translation": "已选择空间 {{.SpaceName}}\n"
   },
   {
      "id": "There are too many options to display, please type in the name.",
      "translation": "内容太多，无法显示，请输入名称"
   },
   {
      "id": "Timeout for async HTTP requests",
      "translation": "异步HTTP请求超时"
   },
   {
      "id": "Trace HTTP requests",
      "translation": "跟踪HTTP请求"
   },
   {
      "id": "Unable to access space {{.SpaceName}}.\n{{.ApiErr}}",
      "translation": "无法访问空间{{.SpaceName}}，\n错误: {{.ApiErr}}"
   },
   {
      "id": "Unable to authenticate.",
      "translation": "无法验证."
   },
   {
      "id": "Use '{{.Name}}' to view or set your target org and space",
      "translation": "使用'{{.Name}}'来查看或设置你选择的组织和空间"
   },
   {
      "id": "Use a one-time password to login",
      "translation": "使用一次性密码登录"
   },
   {
      "id": "Username",
      "translation": "用户名"
   },
   {
      "id": "Verify Password",
      "translation": "校验密码"
   },
   {
      "id": "WARNING:\n   Providing your password as a command line option is highly discouraged\n   Your password may be visible to others and may be recorded in your shell history\n\n",
      "translation": "警告:\n   强烈建议不要在命令行参数里指定密码，\n   以防他人读取或通过命令历史记录查找到密码\n\n"
   },
   {
      "id": "Warning: Insecure http API endpoint detected: secure https API endpoints are recommended\n",
      "translation": "警告: 检测到不安全的HTTP APT终端，建议使用HTTP安全版 API终端\n"
   },
   {
      "id": "Write curl body to FILE instead of stdout",
      "translation": "Write curl body to FILE instead of stdout"
   },
   {
      "id": "description",
      "translation": "描述"
   },
   {
      "id": "incorrect usage",
      "translation": "不正确的使用"
   },
   {
      "id": "name",
      "translation": "名称"
   },
   {
      "id": "organization",
      "translation": "组织"
   },
   {
      "id": "space",
      "translation": "空间"
   },
   {
<<<<<<< HEAD
=======
      "id": "username",
      "translation": "用户名"
   },
   {
>>>>>>> f8bce1c5
      "id": "write default values to the config",
      "translation": "在配置文件中写入默认配置"
   }
]<|MERGE_RESOLUTION|>--- conflicted
+++ resolved
@@ -28,13 +28,6 @@
       "translation": "   CF_NAME login -u name@example.com -p pa55woRD (指定用户名和密码作为参数)\n"
    },
    {
-<<<<<<< HEAD
-=======
-      "id": " target",
-      "translation": " 选择/指向"
-   },
-   {
->>>>>>> f8bce1c5
       "id": "API endpoint",
       "translation": "API 终端"
    },
@@ -335,13 +328,6 @@
       "translation": "空间"
    },
    {
-<<<<<<< HEAD
-=======
-      "id": "username",
-      "translation": "用户名"
-   },
-   {
->>>>>>> f8bce1c5
       "id": "write default values to the config",
       "translation": "在配置文件中写入默认配置"
    }
